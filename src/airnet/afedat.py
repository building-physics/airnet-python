--- conflicted
+++ resolved
@@ -13,13 +13,8 @@
     def type(self):
         return 'plr'
 
-<<<<<<< HEAD
     def linearize(self, link, multiplier=1.0, control=1.0):
-        return self.init * (link.node0.dvisc + link.node1.dvisc) # original code used node1
-=======
-    def linearize(self, link):
         return 0.5 * self.init * (link.node0.dvisc + link.node1.dvisc) # original code used node1
->>>>>>> f93af5f7
 
     def calculate(self, link, pdrop, multiplier=1.0, control=1.0):
         if pdrop > 0.0:
